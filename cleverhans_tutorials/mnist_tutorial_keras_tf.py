"""
This tutorial shows how to generate adversarial examples using FGSM
and train a model using adversarial training with Keras.
It is very similar to mnist_tutorial_tf.py, which does the same
thing but without a dependence on keras.
The original paper can be found at:
https://arxiv.org/abs/1412.6572
"""
from __future__ import absolute_import
from __future__ import division
from __future__ import print_function
from __future__ import unicode_literals

<<<<<<< HEAD
import numpy as np
import keras
from keras import backend
import tensorflow as tf
from tensorflow.python.platform import flags
import os

from cleverhans.utils_mnist import data_mnist
from cleverhans.utils_tf import model_train, model_eval
=======
>>>>>>> 5d4d537c
from cleverhans.attacks import FastGradientMethod
from cleverhans.loss import LossCrossEntropy
from cleverhans.utils import AccuracyReport
from cleverhans.utils_keras import cnn_model
from cleverhans.utils_keras import KerasModelWrapper
from cleverhans.utils_mnist import data_mnist
from cleverhans.utils_tf import train, model_eval
import keras
from keras import backend
import numpy as np
import tensorflow as tf
from tensorflow.python.platform import flags

FLAGS = flags.FLAGS


def mnist_tutorial(train_start=0, train_end=60000, test_start=0,
                   test_end=10000, nb_epochs=6, batch_size=128,
                   learning_rate=0.001, train_dir="train_dir",
                   filename="mnist.ckpt", load_model=False,
                   testing=False, label_smoothing=True):
    """
    MNIST CleverHans tutorial
    :param train_start: index of first training set example
    :param train_end: index of last training set example
    :param test_start: index of first test set example
    :param test_end: index of last test set example
    :param nb_epochs: number of epochs to train model
    :param batch_size: size of training batches
    :param learning_rate: learning rate for training
    :param train_dir: Directory storing the saved model
    :param filename: Filename to save model under
    :param load_model: True for load, False for not load
    :param testing: if true, test error is calculated
    :return: an AccuracyReport object
    """
    keras.layers.core.K.set_learning_phase(0)

    # Object used to keep track of (and return) key accuracies
    report = AccuracyReport()

    # Set TF random seed to improve reproducibility
    tf.set_random_seed(1234)

    if not hasattr(backend, "tf"):
        raise RuntimeError("This tutorial requires keras to be configured"
                           " to use the TensorFlow backend.")

    if keras.backend.image_dim_ordering() != 'tf':
        keras.backend.set_image_dim_ordering('tf')
        print("INFO: '~/.keras/keras.json' sets 'image_dim_ordering' to "
              "'th', temporarily setting to 'tf'")

    # Create TF session and set as Keras backend session
    sess = tf.Session()
    keras.backend.set_session(sess)

    # Get MNIST test data
    X_train, Y_train, X_test, Y_test = data_mnist(train_start=train_start,
                                                  train_end=train_end,
                                                  test_start=test_start,
                                                  test_end=test_end)

    # Obtain Image Parameters
    img_rows, img_cols, nchannels = X_train.shape[1:4]
    nb_classes = Y_train.shape[1]

    if label_smoothing:
        label_smooth = .1
        Y_train = Y_train.clip(label_smooth / (nb_classes-1),
                               1. - label_smooth)

    # Define input TF placeholder
    x = tf.placeholder(tf.float32, shape=(None, img_rows, img_cols,
                                          nchannels))
    y = tf.placeholder(tf.float32, shape=(None, nb_classes))

    # Define TF model graph
    model = cnn_model(img_rows=img_rows, img_cols=img_cols,
                      channels=nchannels, nb_filters=64,
                      nb_classes=nb_classes)
    preds = model(x)
    print("Defined TensorFlow model graph.")

    def evaluate():
        # Evaluate the accuracy of the MNIST model on legitimate test examples
        eval_params = {'batch_size': batch_size}
        acc = model_eval(sess, x, y, preds, X_test, Y_test, args=eval_params)
        report.clean_train_clean_eval = acc
#        assert X_test.shape[0] == test_end - test_start, X_test.shape
        print('Test accuracy on legitimate examples: %0.4f' % acc)

    # Train an MNIST model
    train_params = {
        'nb_epochs': nb_epochs,
        'batch_size': batch_size,
        'learning_rate': learning_rate,
        'train_dir': train_dir,
        'filename': filename
    }

    rng = np.random.RandomState([2017, 8, 30])
    if not os.path.exists(train_dir):
        os.mkdir(train_dir)

    ckpt = tf.train.get_checkpoint_state(train_dir)
    print(train_dir, ckpt)
    ckpt_path = False if ckpt is None else ckpt.model_checkpoint_path
    wrap = KerasModelWrapper(model, 10)

    if load_model and ckpt_path:
        saver = tf.train.Saver()
        print(ckpt_path)
        saver.restore(sess, ckpt_path)
        print("Model loaded from: {}".format(ckpt_path))
        evaluate()
    else:
        print("Model was not loaded, training from scratch.")
        loss = LossCrossEntropy(wrap, smoothing=0.1)
        train(sess, loss, x, y, X_train, Y_train, evaluate=evaluate,
              args=train_params, save=True, rng=rng)

    # Calculate training error
    if testing:
        eval_params = {'batch_size': batch_size}
        acc = model_eval(sess, x, y, preds, X_train, Y_train, args=eval_params)
        report.train_clean_train_clean_eval = acc

    # Initialize the Fast Gradient Sign Method (FGSM) attack object and graph
    fgsm = FastGradientMethod(wrap, sess=sess)
    fgsm_params = {'eps': 0.3,
                   'clip_min': 0.,
                   'clip_max': 1.}
    adv_x = fgsm.generate(x, **fgsm_params)
    # Consider the attack to be constant
    adv_x = tf.stop_gradient(adv_x)
    preds_adv = model(adv_x)

    # Evaluate the accuracy of the MNIST model on adversarial examples
    eval_par = {'batch_size': batch_size}
    acc = model_eval(sess, x, y, preds_adv, X_test, Y_test, args=eval_par)
    print('Test accuracy on adversarial examples: %0.4f\n' % acc)
    report.clean_train_adv_eval = acc

    # Calculating train error
    if testing:
        eval_par = {'batch_size': batch_size}
        acc = model_eval(sess, x, y, preds_adv, X_train,
                         Y_train, args=eval_par)
        report.train_clean_train_adv_eval = acc

    print("Repeating the process, using adversarial training")
    # Redefine TF model graph
<<<<<<< HEAD
    model_2 = cnn_model(img_rows=img_rows, img_cols=img_cols,
                        channels=nchannels, nb_filters=64,
                        nb_classes=nb_classes)
=======
    model_2 = cnn_model()
    wrap_2 = KerasModelWrapper(model_2, 10)
>>>>>>> 5d4d537c
    preds_2 = model_2(x)
    fgsm2 = FastGradientMethod(wrap_2, sess=sess)

    def attack(x):
        return fgsm2.generate(x, **fgsm_params)

    preds_2_adv = model_2(attack(x))
    loss_2 = LossCrossEntropy(wrap_2, smoothing=0.1, attack=attack)

    def evaluate_2():
        # Accuracy of adversarially trained model on legitimate test inputs
        eval_params = {'batch_size': batch_size}
        accuracy = model_eval(sess, x, y, preds_2, X_test, Y_test,
                              args=eval_params)
        print('Test accuracy on legitimate examples: %0.4f' % accuracy)
        report.adv_train_clean_eval = accuracy

        # Accuracy of the adversarially trained model on adversarial examples
        accuracy = model_eval(sess, x, y, preds_2_adv, X_test,
                              Y_test, args=eval_params)
        print('Test accuracy on adversarial examples: %0.4f' % accuracy)
        report.adv_train_adv_eval = accuracy

    # Perform and evaluate adversarial training
    train(sess, loss_2, x, y, X_train, Y_train, evaluate=evaluate_2,
          args=train_params, save=False, rng=rng)

    # Calculate training errors
    if testing:
        eval_params = {'batch_size': batch_size}
        accuracy = model_eval(sess, x, y, preds_2, X_train, Y_train,
                              args=eval_params)
        report.train_adv_train_clean_eval = accuracy
        accuracy = model_eval(sess, x, y, preds_2_adv, X_train,
                              Y_train, args=eval_params)
        report.train_adv_train_adv_eval = accuracy

    return report


def main(argv=None):
    mnist_tutorial(nb_epochs=FLAGS.nb_epochs,
                   batch_size=FLAGS.batch_size,
                   learning_rate=FLAGS.learning_rate,
                   train_dir=FLAGS.train_dir,
                   filename=FLAGS.filename,
                   load_model=FLAGS.load_model)


if __name__ == '__main__':
    flags.DEFINE_integer('nb_epochs', 6, 'Number of epochs to train model')
    flags.DEFINE_integer('batch_size', 128, 'Size of training batches')
    flags.DEFINE_float('learning_rate', 0.001, 'Learning rate for training')
    flags.DEFINE_string('train_dir', './train_dir',
                        'Directory where to save model.')
    flags.DEFINE_string('filename', 'mnist.ckpt', 'Checkpoint filename.')
    flags.DEFINE_boolean('load_model', False, 'Load saved model or train.')
    tf.app.run()<|MERGE_RESOLUTION|>--- conflicted
+++ resolved
@@ -11,18 +11,6 @@
 from __future__ import print_function
 from __future__ import unicode_literals
 
-<<<<<<< HEAD
-import numpy as np
-import keras
-from keras import backend
-import tensorflow as tf
-from tensorflow.python.platform import flags
-import os
-
-from cleverhans.utils_mnist import data_mnist
-from cleverhans.utils_tf import model_train, model_eval
-=======
->>>>>>> 5d4d537c
 from cleverhans.attacks import FastGradientMethod
 from cleverhans.loss import LossCrossEntropy
 from cleverhans.utils import AccuracyReport
@@ -176,14 +164,10 @@
 
     print("Repeating the process, using adversarial training")
     # Redefine TF model graph
-<<<<<<< HEAD
     model_2 = cnn_model(img_rows=img_rows, img_cols=img_cols,
                         channels=nchannels, nb_filters=64,
                         nb_classes=nb_classes)
-=======
-    model_2 = cnn_model()
-    wrap_2 = KerasModelWrapper(model_2, 10)
->>>>>>> 5d4d537c
+    wrap_2 = KerasModelWrapper(model_2, nb_classes)
     preds_2 = model_2(x)
     fgsm2 = FastGradientMethod(wrap_2, sess=sess)
 
