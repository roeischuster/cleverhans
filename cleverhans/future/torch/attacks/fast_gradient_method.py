--- conflicted
+++ resolved
@@ -27,8 +27,7 @@
             memory or for unit tests that intentionally pass strange input)
   :return: a tensor for the adversarial example
   """
-<<<<<<< HEAD
-  if ord not in [np.inf, 1, 2]:
+  if norm not in [np.inf, 1, 2]:
     raise ValueError("Norm order must be either np.inf, 1, or 2, got {} instead.".format(ord))
   if eps < 0:
     raise ValueError("eps must be greater than or equal to 0, got {} instead".format(eps))
@@ -39,10 +38,6 @@
       raise ValueError(
           "clip_min must be less than or equal to clip_max, got clip_min={} and clip_max={}".format(
               clip_min, clip_max))
-=======
-  if norm not in [np.inf, 1, 2]:
-    raise ValueError("Norm order must be either np.inf, 1, or 2.")
->>>>>>> 83083d64
 
   asserts = []
 
